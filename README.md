--- conflicted
+++ resolved
@@ -1,30 +1,14 @@
-# GeoCacheGoDB - Distributed Key-Value Store
-
-A distributed, ACID-compliant key-value store in Go, designed to learn and implement distributed systems concepts with geo-distributed caching capabilities.
-
-## Project Status
-
-### ✅ Single-Node Implementation (COMPLETE)
-- **B+Tree Storage**: Custom implementation with 4KB pages
-- **Storage Interface**: Clean API for key-value operations
-- **BadgerDB Integration**: Production-ready storage alternative
-- **Concurrency**: Mutex-based thread safety
-- **Unit Tests**: 90% coverage
-
-<<<<<<< HEAD
-### ✅ Distributed System Implementation (COMPLETE)
-- **Raft Consensus**: Full Raft algorithm implementation
-- **Leader Election**: Automatic leader election with timeouts
-- **Log Replication**: Strong consistency through replicated logs
-- **Split-brain Protection**: Only one leader at a time
-- **Fault Tolerance**: Cluster continues with majority of nodes
-- **gRPC Communication**: High-performance RPC layer
-- **Client Libraries**: Both gRPC and TCP clients
-
-## 🚀 Distributed System Implementation Plan
-=======
+# GeoCacheGoDB - Custom Storage Engine
+
+This project implements a custom, ACID-compliant database in Go with a focus on educational purposes and understanding database internals. The storage layer provides two implementations:
+
+1. **Custom B+Tree Storage**: A completely original implementation of a B+Tree with file persistence
+2. **BadgerDB Storage**: A wrapper around BadgerDB for comparison and testing
+
+## Project Overview
+
 ### Core Components
--Original B+Tree Is implemented referenced from [ build-your-own-db-from-scratch](https://build-your-own.org/database/)
+
 1. **Original B+Tree Implementation** (`internal/btree/`)
    - Custom-designed node structure with fixed 4KB pages
    - Original implementation of internal and leaf nodes
@@ -32,23 +16,38 @@
    - Novel parent-child relationship tracking system
    - Original node splitting and merging algorithms
    - Custom serialization/deserialization format
->>>>>>> 98044a1d
-
-### Phase 1: Basic Distributed System (Start Here!)
-1. **Simple TCP Network Layer**
-   ```go
-   // internal/network/
-   ├── server.go      // TCP server
-   ├── client.go      // TCP client
-   └── protocol.go    // Message format
-   ```
-
-2. **Basic Replication**
-   - Primary-backup replication
-   - Simple leader election
-   - Basic failover
-
-3. **Client Library**
+
+2. **Custom Storage Engine** (`internal/storage/`)
+   - Original storage interface design
+   - Custom file format with magic numbers and versioning
+   - Original file I/O operations
+   - Custom synchronization with mutex locks
+   - Basic persistence implementation
+
+### Current Features
+
+1. **B+Tree Core** (Original Implementation)
+   - ✅ Custom node structure with fixed 4K page size
+   - ✅ Original CRUD operations (Insert, Get, Delete)
+   - ✅ Custom node splitting and merging algorithms
+   - ✅ Novel parent-child relationship tracking
+   - ✅ Original serialization/deserialization
+   - ✅ Comprehensive unit tests
+
+2. **Storage Layer** (Original Implementation)
+   - ✅ Custom storage interface design
+   - ✅ Original file format with versioning
+   - ✅ Custom file I/O operations
+   - ✅ Original error handling system
+   - ✅ Custom size tracking
+
+## Implementation Details
+
+### B+Tree Implementation
+
+The B+Tree implementation (`internal/btree/`) is a completely original work:
+
+1. **Node Structure** (`node.go`)
    ```go
    // pkg/client/
    └── client.go      // Client SDK
